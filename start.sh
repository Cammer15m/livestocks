#!/bin/bash

echo "Redis RDI Training Environment"
echo "=============================="
echo ""

<<<<<<< HEAD
# Redis Cloud Configuration (Required)
echo "Redis Cloud Setup (Required):"
echo "This lab requires a Redis Cloud instance for RDI testing."
echo "Please provide your Redis Cloud connection details."
echo ""

echo "Option 1 - Full connection string (recommended):"
echo "Format: redis://default:password@host:port"
echo "Example: redis://default:mypassword@redis-12345.c1.us-east-1-2.ec2.redns.redis-cloud.com:12345"
echo ""
echo "Option 2 - Just hostname (we'll ask for password separately):"
echo "Example: redis-12345.c1.us-east-1-2.ec2.redns.redis-cloud.com"
echo ""
read -p "Enter your Redis Cloud connection string or hostname: " redis_input

if [[ -z "$redis_input" ]]; then
    echo "❌ Redis Cloud configuration is required for this lab!"
    exit 1
fi

# Check if it's a full connection string
if [[ "$redis_input" =~ redis://([^:]+):([^@]+)@([^:]+):([0-9]+) ]]; then
    export REDIS_USER="${BASH_REMATCH[1]}"
    export REDIS_PASSWORD="${BASH_REMATCH[2]}"
    export REDIS_HOST="${BASH_REMATCH[3]}"
    export REDIS_PORT="${BASH_REMATCH[4]}"
    echo "✅ Redis Cloud connection string parsed successfully"
# Check if it's just a hostname
elif [[ "$redis_input" =~ ^([^:]+\.redns\.redis-cloud\.com):?([0-9]+)?$ ]]; then
    export REDIS_HOST="${BASH_REMATCH[1]}"
    export REDIS_PORT="${BASH_REMATCH[2]:-6379}"
    read -s -p "Enter your Redis Cloud password: " redis_password
    echo ""
    if [[ -z "$redis_password" ]]; then
        echo "❌ Password is required!"
        exit 1
    fi
    export REDIS_USER="default"
    export REDIS_PASSWORD="$redis_password"
    echo "✅ Redis Cloud configuration created"
else
    echo "❌ Invalid format. Please provide either:"
    echo "  - Full connection string: redis://default:password@host:port"
    echo "  - Redis Cloud hostname: redis-xxxxx.xxx.redns.redis-cloud.com"
    exit 1
fi

echo "   Host: $REDIS_HOST:$REDIS_PORT"
echo "   User: $REDIS_USER"
echo ""

# Configure environment with user's Redis Cloud instance
cat > .env << EOF
# Redis Cloud Configuration (user provided)
REDIS_HOST=$REDIS_HOST
REDIS_PORT=$REDIS_PORT
REDIS_PASSWORD=$REDIS_PASSWORD
REDIS_USER=$REDIS_USER
EOF

# Function to install Docker Desktop automatically on macOS
install_docker_macos() {
    echo "Installing Docker Desktop automatically..."

    # Download Docker Desktop
    echo "Downloading Docker Desktop..."
    curl -L -o /tmp/Docker.dmg "https://desktop.docker.com/mac/main/universal/Docker.dmg"

    # Mount the DMG
    echo "Mounting Docker installer..."
    hdiutil attach /tmp/Docker.dmg -quiet

    # Copy Docker to Applications
    echo "Installing Docker to Applications..."
    cp -R "/Volumes/Docker/Docker.app" "/Applications/"

=======
# Gather Redis Cloud connection details from user
echo "Redis Cloud Configuration"
echo "Please paste your Redis Cloud connection string:"
echo "This Redis instance will be used as the target database."
echo ""
echo "Format: redis://username:password@host:port"
echo "Example: redis://default:mypassword@redis-17173.c14.us-east-1-2.ec2.redns.redis-cloud.com:17173"
echo ""
read -p "Redis connection string: " REDIS_CONNECTION_STRING

# Parse the connection string
if [[ $REDIS_CONNECTION_STRING =~ redis://([^:]+):([^@]+)@([^:]+):([0-9]+) ]]; then
    REDIS_USER="${BASH_REMATCH[1]}"
    REDIS_PASSWORD="${BASH_REMATCH[2]}"
    REDIS_HOST="${BASH_REMATCH[3]}"
    REDIS_PORT="${BASH_REMATCH[4]}"

    echo ""
    echo "Parsed connection details:"
    echo "   Host: $REDIS_HOST"
    echo "   Port: $REDIS_PORT"
    echo "   User: $REDIS_USER"
    echo "   Password: ********"
else
    echo "Error: Invalid connection string format!"
    echo "Expected format: redis://username:password@host:port"
    echo "Example: redis://default:mypassword@redis-17173.c14.us-east-1-2.ec2.redns.redis-cloud.com:17173"
    exit 1
fi

# Validate required fields
if [[ -z "$REDIS_HOST" || -z "$REDIS_PORT" || -z "$REDIS_PASSWORD" ]]; then
    echo "Error: Redis host, port, and password are required!"
    echo ""
    echo "Example Redis Cloud connection string:"
    echo "   redis://default:password@redis-17173.c14.us-east-1-2.ec2.redns.redis-cloud.com:17173"
    exit 1
fi

echo ""
echo "Redis Cloud configuration:"
echo "   Host: $REDIS_HOST"
echo "   Port: $REDIS_PORT"
echo "   User: $REDIS_USER"
echo "   Password: ********"
echo ""

# Configure environment with user's Redis Cloud instance
cat > .env << EOF
# Redis Cloud Configuration (user provided)
REDIS_HOST=$REDIS_HOST
REDIS_PORT=$REDIS_PORT
REDIS_PASSWORD=$REDIS_PASSWORD
REDIS_USER=$REDIS_USER
EOF

# Function to install Docker Desktop automatically on macOS
install_docker_macos() {
    echo "Installing Docker Desktop automatically..."

    # Download Docker Desktop
    echo "Downloading Docker Desktop..."
    curl -L -o /tmp/Docker.dmg "https://desktop.docker.com/mac/main/universal/Docker.dmg"

    # Mount the DMG
    echo "Mounting Docker installer..."
    hdiutil attach /tmp/Docker.dmg -quiet

    # Copy Docker to Applications
    echo "Installing Docker to Applications..."
    cp -R "/Volumes/Docker/Docker.app" "/Applications/"

>>>>>>> 8e3ec45f
    # Unmount the DMG
    hdiutil detach "/Volumes/Docker" -quiet

    # Clean up
    rm /tmp/Docker.dmg

    echo "Docker Desktop installed successfully!"

    # Add Docker to PATH immediately
    export PATH="/Applications/Docker.app/Contents/Resources/bin:$PATH"

    # Add to shell profile permanently
    SHELL_PROFILE=""
    if [[ -n "$ZSH_VERSION" ]] || [[ "$SHELL" == *"zsh"* ]]; then
        SHELL_PROFILE="$HOME/.zshrc"
    elif [[ -n "$BASH_VERSION" ]] || [[ "$SHELL" == *"bash"* ]]; then
        SHELL_PROFILE="$HOME/.bash_profile"
    fi

    if [[ -n "$SHELL_PROFILE" ]]; then
        if ! grep -q "/Applications/Docker.app/Contents/Resources/bin" "$SHELL_PROFILE" 2>/dev/null; then
            echo 'export PATH="/Applications/Docker.app/Contents/Resources/bin:$PATH"' >> "$SHELL_PROFILE"
            echo "Added Docker to $SHELL_PROFILE for future terminal sessions"
        fi
    fi

    # Start Docker Desktop
    echo "Starting Docker Desktop..."
    open -a Docker

    echo "Waiting for Docker to start (this may take 30-60 seconds)..."
    sleep 10

    # Wait for Docker daemon to be ready
    local max_attempts=30
    local attempt=1
    while ! docker info &>/dev/null && [ $attempt -le $max_attempts ]; do
        echo "Waiting for Docker daemon... (attempt $attempt/$max_attempts)"
        sleep 2
        ((attempt++))
    done

    if docker info &>/dev/null; then
        echo "Docker is now running and ready!"
    else
        echo "Docker installation completed but daemon not ready yet."
        echo "Please wait a moment and run the script again: ./start.sh"
        exit 0
    fi
}

# Check if Docker is installed
if ! command -v docker &> /dev/null; then
    if [[ "$OSTYPE" == "darwin"* ]]; then
        # Check if Docker Desktop exists but not in PATH
        if [[ -f "/Applications/Docker.app/Contents/Resources/bin/docker" ]]; then
            echo "Docker Desktop found but not in PATH. Adding to PATH..."
            export PATH="/Applications/Docker.app/Contents/Resources/bin:$PATH"

            # Add to shell profile permanently
            SHELL_PROFILE=""
            if [[ -n "$ZSH_VERSION" ]] || [[ "$SHELL" == *"zsh"* ]]; then
                SHELL_PROFILE="$HOME/.zshrc"
            elif [[ -n "$BASH_VERSION" ]] || [[ "$SHELL" == *"bash"* ]]; then
                SHELL_PROFILE="$HOME/.bash_profile"
            fi

            if [[ -n "$SHELL_PROFILE" ]]; then
                if ! grep -q "/Applications/Docker.app/Contents/Resources/bin" "$SHELL_PROFILE" 2>/dev/null; then
                    echo 'export PATH="/Applications/Docker.app/Contents/Resources/bin:$PATH"' >> "$SHELL_PROFILE"
                    echo "Added Docker to $SHELL_PROFILE for future terminal sessions"
                fi
            fi
        else
            # Docker not installed, install it automatically
            install_docker_macos
        fi
    else
        # Linux
        echo "Detected Linux. Installing Docker..."
        curl -fsSL https://get.docker.com -o get-docker.sh
        sudo sh get-docker.sh
        sudo usermod -aG docker $USER
        echo "Docker installed. Please log out and log back in, then run this script again."
        exit 0
    fi
fi

# Check if Docker daemon is running
if ! docker info &> /dev/null; then
    echo "Docker is installed but not running."
    if [[ "$OSTYPE" == "darwin"* ]]; then
<<<<<<< HEAD
        echo "On macOS, please:"
        echo "1. Open Docker Desktop from Applications"
        echo "2. Wait for it to start completely"
        echo "3. Then run this script again"
    else
        echo "Please start the Docker service:"
        echo "sudo systemctl start docker"
    fi
    exit 1
=======
        echo "Starting Docker Desktop automatically..."
        open -a Docker

        echo "Waiting for Docker to start (this may take 30-60 seconds)..."
        sleep 10

        # Wait for Docker daemon to be ready
        local max_attempts=30
        local attempt=1
        while ! docker info &>/dev/null && [ $attempt -le $max_attempts ]; do
            echo "Waiting for Docker daemon... (attempt $attempt/$max_attempts)"
            sleep 2
            ((attempt++))
        done

        if docker info &>/dev/null; then
            echo "Docker is now running and ready!"
        else
            echo "Docker Desktop is starting but not ready yet."
            echo "Please wait a moment and run the script again: ./start.sh"
            exit 0
        fi
    else
        echo "Please start the Docker service:"
        echo "sudo systemctl start docker"
        exit 1
    fi
>>>>>>> 8e3ec45f
fi

# Check if Docker Compose is available
if ! command -v docker-compose &> /dev/null && ! docker compose version &> /dev/null; then
    echo "Docker Compose is not available. Please install Docker Compose."
    exit 1
fi

# Determine Docker Compose command
if command -v docker-compose &> /dev/null; then
    DOCKER_COMPOSE="docker-compose"
else
    DOCKER_COMPOSE="docker compose"
fi

echo "Cleaning up any existing containers..."
$DOCKER_COMPOSE -f docker-compose-cloud.yml down --remove-orphans

echo "Starting Redis RDI Training Environment..."
$DOCKER_COMPOSE -f docker-compose-cloud.yml up -d

echo "Waiting for services to start..."
sleep 10

# Wait for PostgreSQL to be ready
echo "Waiting for PostgreSQL to be ready..."
until docker exec rdi-postgres pg_isready -U postgres -d chinook &>/dev/null; do
    echo "   Still waiting for PostgreSQL..."
    sleep 5
done

echo "Checking container status..."
docker ps --format "table {{.Names}}\t{{.Status}}\t{{.Ports}}"

echo ""
echo "Environment ready!"
echo ""
echo "Dashboard: http://localhost:8080"
echo "Redis Insight: http://localhost:5540 (connect to your Redis: $REDIS_HOST:$REDIS_PORT)"
echo "SQLPad (PostgreSQL): http://localhost:3001 (admin@rl.org / redislabs)"
echo ""
echo "PostgreSQL connection details:"
echo "   Host: localhost, Port: 5432, User: postgres, Password: postgres, DB: chinook"
echo ""
echo "Your Redis Cloud target database:"
echo "   Host: $REDIS_HOST"
echo "   Port: $REDIS_PORT"
echo "   User: $REDIS_USER"
<<<<<<< HEAD
echo "   Password: $REDIS_PASSWORD"
=======
echo "   Password: ********"
>>>>>>> 8e3ec45f
echo ""
echo "To stop: ./stop.sh"<|MERGE_RESOLUTION|>--- conflicted
+++ resolved
@@ -4,84 +4,6 @@
 echo "=============================="
 echo ""
 
-<<<<<<< HEAD
-# Redis Cloud Configuration (Required)
-echo "Redis Cloud Setup (Required):"
-echo "This lab requires a Redis Cloud instance for RDI testing."
-echo "Please provide your Redis Cloud connection details."
-echo ""
-
-echo "Option 1 - Full connection string (recommended):"
-echo "Format: redis://default:password@host:port"
-echo "Example: redis://default:mypassword@redis-12345.c1.us-east-1-2.ec2.redns.redis-cloud.com:12345"
-echo ""
-echo "Option 2 - Just hostname (we'll ask for password separately):"
-echo "Example: redis-12345.c1.us-east-1-2.ec2.redns.redis-cloud.com"
-echo ""
-read -p "Enter your Redis Cloud connection string or hostname: " redis_input
-
-if [[ -z "$redis_input" ]]; then
-    echo "❌ Redis Cloud configuration is required for this lab!"
-    exit 1
-fi
-
-# Check if it's a full connection string
-if [[ "$redis_input" =~ redis://([^:]+):([^@]+)@([^:]+):([0-9]+) ]]; then
-    export REDIS_USER="${BASH_REMATCH[1]}"
-    export REDIS_PASSWORD="${BASH_REMATCH[2]}"
-    export REDIS_HOST="${BASH_REMATCH[3]}"
-    export REDIS_PORT="${BASH_REMATCH[4]}"
-    echo "✅ Redis Cloud connection string parsed successfully"
-# Check if it's just a hostname
-elif [[ "$redis_input" =~ ^([^:]+\.redns\.redis-cloud\.com):?([0-9]+)?$ ]]; then
-    export REDIS_HOST="${BASH_REMATCH[1]}"
-    export REDIS_PORT="${BASH_REMATCH[2]:-6379}"
-    read -s -p "Enter your Redis Cloud password: " redis_password
-    echo ""
-    if [[ -z "$redis_password" ]]; then
-        echo "❌ Password is required!"
-        exit 1
-    fi
-    export REDIS_USER="default"
-    export REDIS_PASSWORD="$redis_password"
-    echo "✅ Redis Cloud configuration created"
-else
-    echo "❌ Invalid format. Please provide either:"
-    echo "  - Full connection string: redis://default:password@host:port"
-    echo "  - Redis Cloud hostname: redis-xxxxx.xxx.redns.redis-cloud.com"
-    exit 1
-fi
-
-echo "   Host: $REDIS_HOST:$REDIS_PORT"
-echo "   User: $REDIS_USER"
-echo ""
-
-# Configure environment with user's Redis Cloud instance
-cat > .env << EOF
-# Redis Cloud Configuration (user provided)
-REDIS_HOST=$REDIS_HOST
-REDIS_PORT=$REDIS_PORT
-REDIS_PASSWORD=$REDIS_PASSWORD
-REDIS_USER=$REDIS_USER
-EOF
-
-# Function to install Docker Desktop automatically on macOS
-install_docker_macos() {
-    echo "Installing Docker Desktop automatically..."
-
-    # Download Docker Desktop
-    echo "Downloading Docker Desktop..."
-    curl -L -o /tmp/Docker.dmg "https://desktop.docker.com/mac/main/universal/Docker.dmg"
-
-    # Mount the DMG
-    echo "Mounting Docker installer..."
-    hdiutil attach /tmp/Docker.dmg -quiet
-
-    # Copy Docker to Applications
-    echo "Installing Docker to Applications..."
-    cp -R "/Volumes/Docker/Docker.app" "/Applications/"
-
-=======
 # Gather Redis Cloud connection details from user
 echo "Redis Cloud Configuration"
 echo "Please paste your Redis Cloud connection string:"
@@ -154,7 +76,6 @@
     echo "Installing Docker to Applications..."
     cp -R "/Volumes/Docker/Docker.app" "/Applications/"
 
->>>>>>> 8e3ec45f
     # Unmount the DMG
     hdiutil detach "/Volumes/Docker" -quiet
 
@@ -247,17 +168,6 @@
 if ! docker info &> /dev/null; then
     echo "Docker is installed but not running."
     if [[ "$OSTYPE" == "darwin"* ]]; then
-<<<<<<< HEAD
-        echo "On macOS, please:"
-        echo "1. Open Docker Desktop from Applications"
-        echo "2. Wait for it to start completely"
-        echo "3. Then run this script again"
-    else
-        echo "Please start the Docker service:"
-        echo "sudo systemctl start docker"
-    fi
-    exit 1
-=======
         echo "Starting Docker Desktop automatically..."
         open -a Docker
 
@@ -285,7 +195,6 @@
         echo "sudo systemctl start docker"
         exit 1
     fi
->>>>>>> 8e3ec45f
 fi
 
 # Check if Docker Compose is available
@@ -334,10 +243,6 @@
 echo "   Host: $REDIS_HOST"
 echo "   Port: $REDIS_PORT"
 echo "   User: $REDIS_USER"
-<<<<<<< HEAD
-echo "   Password: $REDIS_PASSWORD"
-=======
 echo "   Password: ********"
->>>>>>> 8e3ec45f
 echo ""
 echo "To stop: ./stop.sh"